--- conflicted
+++ resolved
@@ -9,7 +9,6 @@
 
 from homeassistant.core import callback
 from homeassistant.components.light import (
-<<<<<<< HEAD
     ATTR_BRIGHTNESS, ATTR_COLOR_TEMP, ATTR_RGB_COLOR, ATTR_TRANSITION,
     SUPPORT_BRIGHTNESS, SUPPORT_TRANSITION, SUPPORT_COLOR_TEMP,
     SUPPORT_RGB_COLOR, Light)
@@ -17,14 +16,6 @@
     PLATFORM_SCHEMA as LIGHT_PLATFORM_SCHEMA
 from homeassistant.components.tradfri import KEY_GATEWAY, KEY_TRADFRI_GROUPS, \
     KEY_API
-=======
-    ATTR_BRIGHTNESS, ATTR_COLOR_TEMP, ATTR_RGB_COLOR, SUPPORT_BRIGHTNESS,
-    SUPPORT_COLOR_TEMP, SUPPORT_RGB_COLOR, Light)
-from homeassistant.components.light import (
-    PLATFORM_SCHEMA as LIGHT_PLATFORM_SCHEMA)
-from homeassistant.components.tradfri import (
-    KEY_GATEWAY, KEY_TRADFRI_GROUPS, KEY_API)
->>>>>>> e22ec28b
 from homeassistant.util import color as color_util
 
 _LOGGER = logging.getLogger(__name__)
@@ -32,15 +23,9 @@
 DEPENDENCIES = ['tradfri']
 PLATFORM_SCHEMA = LIGHT_PLATFORM_SCHEMA
 IKEA = 'IKEA of Sweden'
-<<<<<<< HEAD
 TRADFRI_LIGHT_MANAGER = 'Tradfri Light Manager'
 SUPPORTED_FEATURES = (SUPPORT_BRIGHTNESS | SUPPORT_TRANSITION)
-ALLOWED_TEMPERATURES = {
-    IKEA: {2200: 'efd275', 2700: 'f1e0b5', 4000: 'f5faf6'}
-}
-=======
 ALLOWED_TEMPERATURES = {IKEA}
->>>>>>> e22ec28b
 
 
 @asyncio.coroutine
@@ -52,7 +37,6 @@
     gateway_id = discovery_info['gateway']
     api = hass.data[KEY_API][gateway_id]
     gateway = hass.data[KEY_GATEWAY][gateway_id]
-<<<<<<< HEAD
     api = hass.data[KEY_API]
 
     devices_command = gateway.get_devices()
@@ -66,15 +50,6 @@
         groups_command = gateway.get_groups()
         groups_commands = yield from api(groups_command)
         groups = yield from api(*groups_commands)
-=======
-    devices = api(gateway.get_devices())
-    lights = [dev for dev in devices if api(dev).has_light_control]
-    add_devices(Tradfri(light, api) for light in lights)
-
-    allow_tradfri_groups = hass.data[KEY_TRADFRI_GROUPS][gateway_id]
-    if allow_tradfri_groups:
-        groups = api(gateway.get_groups())
->>>>>>> e22ec28b
         add_devices(TradfriGroup(group, api) for group in groups)
 
 
@@ -83,15 +58,9 @@
 
     def __init__(self, light, api):
         """Initialize a Group."""
-<<<<<<< HEAD
         self._api = api
         self._group = light
         self._name = light.name
-=======
-        self._group = api(light)
-        self._api = api
-        self._name = self._group.name
->>>>>>> e22ec28b
 
         self._refresh(light)
 
@@ -128,11 +97,7 @@
     @asyncio.coroutine
     def async_turn_off(self, **kwargs):
         """Instruct the group lights to turn off."""
-<<<<<<< HEAD
         self.hass.async_add_job(self._api(self._group.set_state(0)))
-=======
-        self._api(self._group.set_state(0))
->>>>>>> e22ec28b
 
     @asyncio.coroutine
     def async_turn_on(self, **kwargs):
@@ -142,7 +107,6 @@
             keys['transition_time'] = int(kwargs[ATTR_TRANSITION])
 
         if ATTR_BRIGHTNESS in kwargs:
-<<<<<<< HEAD
             self.hass.async_add_job(self._api(
                 self._group.set_dimmer(kwargs[ATTR_BRIGHTNESS], **keys)))
         else:
@@ -155,14 +119,8 @@
         if exc:
             _LOGGER.warning("Observation failed for %s", self._name,
                             exc_info=exc)
-=======
-            self._api(self._group.set_dimmer(kwargs[ATTR_BRIGHTNESS]))
-        else:
-            self._api(self._group.set_state(1))
->>>>>>> e22ec28b
 
         try:
-<<<<<<< HEAD
             cmd = self._group.observe(callback=self._observe_update,
                                       err_callback=self._async_start_observe,
                                       duration=0)
@@ -170,11 +128,6 @@
         except PyTradFriError as err:
             _LOGGER.warning("Observation failed, trying again", exc_info=err)
             self._async_start_observe()
-=======
-            self._api(self._group.update())
-        except RequestTimeout:
-            _LOGGER.warning("Tradfri update request timed out")
->>>>>>> e22ec28b
 
     def _refresh(self, group):
         """Refresh the light data."""
@@ -185,7 +138,6 @@
         """Receive new state data for this light."""
         self._refresh(tradfri_device)
 
-<<<<<<< HEAD
         self.hass.async_add_job(self.async_update_ha_state())
 
 
@@ -199,24 +151,25 @@
         self._light_control = None
         self._light_data = None
         self._name = None
-=======
-    def __init__(self, light, api):
-        """Initialize a Light."""
-        self._light = api(light)
-        self._api = api
-
-        # Caching of LightControl and light object
-        self._light_control = self._light.light_control
-        self._light_data = self._light_control.lights[0]
-        self._name = self._light.name
->>>>>>> e22ec28b
         self._rgb_color = None
         self._features = SUPPORTED_FEATURES
-        self._ok_temps = None
+        self._ok_temps = \
+            self._light.device_info.manufacturer in ALLOWED_TEMPERATURES
 
         self._refresh(light)
 
-<<<<<<< HEAD
+    @property
+    def min_mireds(self):
+    """Return the coldest color_temp that this light supports."""
+        from pytradfri.color import MAX_KELVIN_WS
+        return color_util.color_temperature_kelvin_to_mired(MAX_KELVIN_WS)
+
+    @property
+    def max_mireds(self):
+    """Return the warmest color_temp that this light supports."""
+        from pytradfri.color import MIN_KELVIN_WS
+        return color_util.color_temperature_kelvin_to_mired(MIN_KELVIN_WS)
+
     @asyncio.coroutine
     def async_added_to_hass(self):
         """Start thread when added to hass."""
@@ -226,22 +179,6 @@
     def should_poll(self):
         """No polling needed for tradfri light."""
         return False
-=======
-        self._ok_temps = \
-            self._light.device_info.manufacturer in ALLOWED_TEMPERATURES
-
-    @property
-    def min_mireds(self):
-        """Return the coldest color_temp that this light supports."""
-        from pytradfri.color import MAX_KELVIN_WS
-        return color_util.color_temperature_kelvin_to_mired(MAX_KELVIN_WS)
-
-    @property
-    def max_mireds(self):
-        """Return the warmest color_temp that this light supports."""
-        from pytradfri.color import MIN_KELVIN_WS
-        return color_util.color_temperature_kelvin_to_mired(MIN_KELVIN_WS)
->>>>>>> e22ec28b
 
     @property
     def supported_features(self):
@@ -282,12 +219,8 @@
     @asyncio.coroutine
     def async_turn_off(self, **kwargs):
         """Instruct the light to turn off."""
-<<<<<<< HEAD
         self.hass.async_add_job(self._api(
             self._light_control.set_state(False)))
-=======
-        self._api(self._light_control.set_state(False))
->>>>>>> e22ec28b
 
     @asyncio.coroutine
     def async_turn_on(self, **kwargs):
@@ -297,27 +230,15 @@
         After adding "self._light_data.hexcolor is not None"
         for ATTR_RGB_COLOR, this also supports Philips Hue bulbs.
         """
-<<<<<<< HEAD
         if ATTR_RGB_COLOR in kwargs and self._light_data.hex_color is not None:
             self.hass.async_add_job(self._api(
                 self._light.light_control.set_hex_color(
                     color_util.color_rgb_to_hex(*kwargs[ATTR_RGB_COLOR]))))
-=======
-        if ATTR_BRIGHTNESS in kwargs:
-            self._api(self._light_control.set_dimmer(kwargs[ATTR_BRIGHTNESS]))
-        else:
-            self._api(self._light_control.set_state(True))
-
-        if ATTR_RGB_COLOR in kwargs and self._light_data.hex_color is not None:
-            self._api(self._light.light_control.set_hex_color(
-                color_util.color_rgb_to_hex(*kwargs[ATTR_RGB_COLOR])))
->>>>>>> e22ec28b
 
         elif ATTR_COLOR_TEMP in kwargs and \
                 self._light_data.hex_color is not None and self._ok_temps:
             kelvin = color_util.color_temperature_mired_to_kelvin(
                 kwargs[ATTR_COLOR_TEMP])
-<<<<<<< HEAD
             # find closest allowed kelvin temp from user input
             kelvin = min(self._ok_temps.keys(), key=lambda x: abs(x - kelvin))
             self.hass.async_add_job(self._api(
@@ -342,12 +263,8 @@
         if exc:
             _LOGGER.warning("Observation failed for %s", self._name,
                             exc_info=exc)
-=======
-            self._api(self._light_control.set_kelvin_color(kelvin))
->>>>>>> e22ec28b
 
         try:
-<<<<<<< HEAD
             cmd = self._light.observe(callback=self._observe_update,
                                       err_callback=self._async_start_observe,
                                       duration=0)
@@ -379,11 +296,6 @@
     def _observe_update(self, tradfri_device):
         """Receive new state data for this light."""
         self._refresh(tradfri_device)
-=======
-            self._api(self._light.update())
-        except RequestTimeout as exception:
-            _LOGGER.warning("Tradfri update request timed out: %s", exception)
->>>>>>> e22ec28b
 
         # Handle Hue lights paired with the gateway
         # hex_color is 0 when bulb is unreachable
